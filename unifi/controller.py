--- conflicted
+++ resolved
@@ -20,12 +20,13 @@
 
 if PYTHON_VERSION == 2:
     from cookielib import CookieJar
-    from urllib2 import build_opener, HTTPCookieProcessor
+    from urllib2 import build_opener, HTTPCookieProcessor, URLError
     from urllib import urlencode
 elif PYTHON_VERSION == 3:
     from http.cookiejar import CookieJar
     from urllib.request import build_opener, HTTPCookieProcessor
     from urllib.parse import urlencode
+    import ast
 
 import json
 import logging
@@ -83,17 +84,8 @@
 
         log.debug('Controller for %s', self.url)
 
-<<<<<<< HEAD
         cj = CookieJar()
         self.opener = build_opener(HTTPCookieProcessor(cj))
-=======
-        cj = cookielib.CookieJar()
-        if PYTHON_VERSION == 2:
-            handler=urllib2.HTTPSHandler(debuglevel=0)
-            self.opener = urllib2.build_opener(handler,urllib2.HTTPCookieProcessor(cj))
-        elif PYTHON_VERSION == 3:
-            self.opener = urllib.request.build_opener(urllib.request.HTTPCookieProcessor(cj))
->>>>>>> 8b8a9f9e
 
         self._login(version)
 
@@ -102,8 +94,9 @@
             self._logout()
 
     def _jsondec(self, data):
+        if PYTHON_VERSION == 3:
+            data = data.decode()
         obj = json.loads(data)
-        print obj
         if 'meta' in obj:
             if obj['meta']['rc'] != 'ok':
                 raise APIError(obj['meta']['msg'])
@@ -112,20 +105,11 @@
         return obj
 
     def _read(self, url, params=None):
-<<<<<<< HEAD
-        if isinstance(params, dict):
-            params = urlencode(params)
-        if isinstance(params, str):
-            params = params.encode('utf-8')
-        res = self.opener.open(url, params)
-        return self._jsondec(res.read().decode('utf-8'))
-=======
         from .helpers import retry
         if PYTHON_VERSION == 3:
             if params is not None:
                 params = ast.literal_eval(params)
-                #print (params)
-                params = urllib.parse.urlencode(params)
+                params = urlencode(params)
                 params = params.encode('utf-8')
                 res = self.opener.open(url, params)
             else:
@@ -138,7 +122,7 @@
             while ( process and trial < max_trials) :            
                 try:
                     res = self.opener.open(url, params)
-                except urllib2.URLError,e:
+                except URLError,e:
                     log.error('URL error while trying connect to %s'%url)
                     time.sleep(backofftime)
                     backofftime = backofftime * 2
@@ -147,7 +131,6 @@
                     process = 0                    
 
         return self._jsondec(res.read())
->>>>>>> 8b8a9f9e
 
     def _construct_api_path(self, version,site_id=None):
         """Returns valid base API path based on version given
@@ -173,25 +156,6 @@
 
     def _login(self, version):
         log.debug('login() as %s', self.username)
-<<<<<<< HEAD
-
-        params = {'username': self.username, 'password': self.password}
-        login_url = self.url
-
-        if version == 'v4':
-            login_url += 'api/login'
-            params = json.dumps(params)
-        else:
-            login_url += 'login'
-            params.update({'login': 'login'})
-            params = urlencode(params)
-
-        if isinstance(params, str):
-            params = params.encode("UTF-8")
-
-        self.opener.open(login_url, params).read()
-
-=======
         
         if(version == 'v4'):
             params = "{'username':'" + self.username + "','password':'" + self.password + "'}"
@@ -202,7 +166,7 @@
             while ( process and trial < max_trials) :            
                 try:            
                     self.opener.open(self.url + 'api/login', params).read()
-                except urllib2.URLError,e:
+                except URLError,e:
                     log.error('URL error while trying connect to %s'%self.url)
                     time.sleep(backofftime)
                     backofftime = backofftime * 2
@@ -211,10 +175,10 @@
                     process = 0                     
         else:
             if PYTHON_VERSION == 2:
-                params = urllib.urlencode({'login': 'login',
+                params = urlencode({'login': 'login',
                                    'username': self.username, 'password': self.password})
             elif PYTHON_VERSION == 3:
-                params = urllib.parse.urlencode({'login': 'login',
+                params = urlencode({'login': 'login',
                                    'username': self.username, 'password': self.password}).encode("UTF-8")
             process         = 1
             backofftime     = 1
@@ -223,14 +187,14 @@
             while ( process and trial < max_trials) :            
                 try:                
                     self.opener.open(self.url + 'login', params).read()
-                except urllib2.URLError,e:
+                except URLError,e:
                     log.error('URL error while trying connect to %s'%self.url)
                     time.sleep(backofftime)
                     backofftime = backofftime * 2
                     trial = trial + 1
                 else:
-                    process = 0  
->>>>>>> 8b8a9f9e
+                    process = 0
+
     def _logout(self):
         log.debug('logout()')
         process         = 1
@@ -240,13 +204,14 @@
         while ( process and trial < max_trials) :            
             try:  
                 self.opener.open(self.url + 'logout').read()
-            except urllib2.URLError,e:
+            except URLError,e:
                 log.error('URL error while trying connect to %s'%self.url)
                 time.sleep(backofftime)
                 backofftime = backofftime * 2
                 trial = trial + 1
             else:
-                process = 0  
+                process = 0
+
     def get_alerts(self):
         """Return a list of all Alerts."""
 
@@ -255,7 +220,8 @@
     def get_alerts_unarchived(self):
         """Return a list of Alerts unarchived."""
 
-        params = json.dumps({'_sort': '-time', 'archived': False})
+        js = json.dumps({'_sort': '-time', 'archived': False})
+        params = urllib.urlencode({'json': js})
         return self._read(self.api_url + 'list/alarm', params)
 
     def get_statistics_last_24h(self):
@@ -266,9 +232,10 @@
     def get_statistics_24h(self, endtime):
         """Return statistical data last 24h from time"""
 
-        params = json.dumps(
+        js = json.dumps(
             {'attrs': ["bytes", "num_sta", "time"], 'start': int(endtime - 86400) * 1000, 'end': int(endtime - 3600) * 1000})
-        return self._read(self.api_url + 'stat/report/hourly.site', params)
+        params = urllib.urlencode({'json': js})
+        return self._read(self.api_url + 'stat/report/hourly.system', params)
 
     def get_events(self):
         """Return a list of all Events."""
@@ -304,11 +271,6 @@
         """Return a list of configured WLANs with their configuration parameters."""
 
         return self._read(self.api_url + 'list/wlanconf')
-    
-    def get_sites(self):
-        """Return a list of sites"""
-        
-        return self._read(self.url + 'api/stat/sites')
 
     def _run_command(self, command, params={}, mgr='stamgr',site_id =None):
         if not site_id:
@@ -316,14 +278,7 @@
         api_url = self.url + self._construct_api_path(self.version,site_id=site_id)
         log.debug('_run_command(%s)', command)
         params.update({'cmd': command})
-<<<<<<< HEAD
-        return self._read(self.api_url + 'cmd/' + mgr, json.dumps(params))
-=======
-        if PYTHON_VERSION == 2:
-            return self._read(api_url+ 'cmd/' + mgr, urllib.urlencode({'json': json.dumps(params)}))
-        elif PYTHON_VERSION == 3:
-            return self._read(api_url + 'cmd/' + mgr, urllib.parse.urlencode({'json': json.dumps(params)}))
->>>>>>> 8b8a9f9e
+        return self._read(api_url + 'cmd/' + mgr, urlencode({'json': json.dumps(params)}))
 
     def _mac_cmd(self, target_mac, command, mgr='stamgr'):
         log.debug('_mac_cmd(%s, %s)', target_mac, command)
@@ -363,27 +318,6 @@
 
         self._mac_cmd(mac, 'kick-sta')
         
-    def adopt_ap(self, mac):
-        """Adopt an access point (by MAC).
-
-        Arguments:
-            mac -- the MAC address of the AP to restart.
-
-        """
-
-        self._mac_cmd(mac, 'adopt', 'devmgr')
-
-    def add_site(self, site):
-        """Adds a new site.
-
-        Arguments:
-            site -- the site name to add.
-
-        """
-        params = {'desc': site}
-
-        self._run_command('add-site', params, 'sitemgr')
-
     def add_admin(self, email, name, role):
         """Adds a new admin.
 
@@ -434,7 +368,8 @@
     def archive_all_alerts(self):
         """Archive all Alerts
         """
-        params = json.dumps({'cmd': 'archive-all-alarms'})
+        js = json.dumps({'cmd': 'archive-all-alarms'})
+        params = urlencode({'json': js})
         answer = self._read(self.api_url + 'cmd/evtmgr', params)
 
     def create_backup(self):
@@ -444,7 +379,8 @@
                  render it partially unresponsive for other requests.
         """
 
-        params = json.dumps({'cmd': 'backup'})
+        js = json.dumps({'cmd': 'backup'})
+        params = urlencode({'json': js})
         answer = self._read(self.api_url + 'cmd/system', params)
 
         return answer[0].get('url')
